use templates::*;
use magic_helper::MagicHelper;
use movegen::MoveGen;
use bit_twiddles::*;
use piece_move::{BitMove, MoveType};
use std::option::*;
use std::sync::Arc;
use std::{mem, fmt, char};

// Initialize MAGIC_HELPER as a static structure for everyone to use

lazy_static! {
    pub static ref MAGIC_HELPER: MagicHelper<'static,'static> = MagicHelper::new();
}


bitflags! {
    /// Structure to help with recognizing the various possibilities of castling
    ///
    /// For internal use by the Board only
    ///
    /// Keeps track two things for each player
    /// 1) What sides are possible to castle from
    /// 2) Has this player castled
    ///
    /// Does not garauntee that the player containing a castling bit can castle at that
    /// time. Rather marks that castling is a possibility, e.g. a Castling struct
    /// containing a bit marking WHITE_Q means that neither the White King or Queen-side
    /// rook has moved since the game started.
    pub struct Castling: u8 {
        const WHITE_K      = 0b0000_1000; // White has King-side Castling ability
        const WHITE_Q      = 0b0000_0100; // White has Queen-side Castling ability
        const BLACK_K      = 0b0000_0010; // Black has King-side Castling ability
        const BLACK_Q      = 0b0000_0001; // White has Queen-side Castling ability
        const WHITE_CASTLE = 0b0100_0000; // White has castled
        const BLACK_CASTLE = 0b0001_0000; // Black has castled
        const WHITE_ALL    = WHITE_K.bits // White can castle for both sides
                           | WHITE_Q.bits;
        const BLACK_ALL    = BLACK_K.bits // Black can castle for both sides
                           | BLACK_Q.bits;

    }
}

impl Castling {
    /// Removes all castling possibility for a single player
    pub fn remove_player_castling(&mut self, player: Player) {
        match player {
            Player::White => self.bits &= BLACK_ALL.bits,
            Player::Black => self.bits &= WHITE_ALL.bits,
        }
    }

    /// Removes King-Side castling possibility for a single player
    pub fn remove_king_side_castling(&mut self, player: Player) {
        match player {
            Player::White => self.bits &= !WHITE_K.bits,
            Player::Black => self.bits &= !BLACK_K.bits,
        }
    }

    /// Removes Queen-Side castling possibility for a single player
    pub fn remove_queen_side_castling(&mut self, player: Player) {
        match player {
            Player::White => self.bits &= !WHITE_Q.bits,
            Player::Black => self.bits &= !BLACK_Q.bits,
        }
    }

    /// Returns if a player can castle for a given side
    pub fn castle_rights(&self, player: Player, side: CastleType) -> bool {
        match player {
            Player::White => {
                match side {
                    CastleType::KingSide => self.contains(WHITE_K),
                    CastleType::QueenSide => self.contains(WHITE_Q),
                }
            }
            Player::Black => {
                match side {
                    CastleType::KingSide => self.contains(BLACK_K),
                    CastleType::QueenSide => self.contains(BLACK_Q),
                }
            }
        }
    }

    /// Sets the bits to represent a given player has castled
    pub fn set_castling(&mut self, player: Player) {
        match player {
            Player::White => self.bits |= WHITE_CASTLE.bits,
            Player::Black => self.bits |= BLACK_CASTLE.bits,
        }
    }

    /// Returns if a given player has castled
    pub fn has_castled(&self, player: Player) -> bool {
        match player {
            Player::White => self.contains(WHITE_CASTLE),
            Player::Black => self.contains(BLACK_CASTLE),
        }
    }

    /// Returns if both players have lost their ability to castle
    pub fn no_castling(&self) -> bool {
        !self.contains(WHITE_K) && !self.contains(WHITE_Q) && !self.contains(BLACK_K) &&
            !self.contains(BLACK_Q)
    }

    /// Returns a pretty String representing the castling state
    ///
    /// Used for FEN Strings, with ('K' | 'Q') representing white castling abilities,
    /// and ('k' | 'q') representing black castling abilities. If there are no bits set,
    /// returns a String containing "-".
    pub fn pretty_string(&self) -> String {
        if self.no_castling() {
            "-".to_owned()
        } else {
            let mut s = String::default();
            if self.contains(WHITE_K) {
                s.push('K');
            }
            if self.contains(WHITE_Q) {
                s.push('Q');
            }

            if self.contains(BLACK_K) {
                s.push('k');
            }

            if self.contains(BLACK_Q) {
                s.push('q');
            }
            assert!(!s.is_empty());
            s
        }
    }
}


impl fmt::Display for Castling {
    fn fmt(&self, f: &mut fmt::Formatter) -> fmt::Result {
        write!(f, "{}", self.pretty_string())
    }
}



/// Struct to allow fast lookups for any square.
///
/// Provides the Stores if there is any piece at a square, and if so provides its color and piece type.
///
/// Piece Locations is a BLIND structure, Providing a function of  |sq| -> |Piece AND/OR Player|
/// The reverse cannot be done Looking up squares from a piece / player.
struct PieceLocations {
    // Pieces are represented by the following bit_patterns:
    // x000 -> Pawn (P)
    // x001 -> Knight(N)
    // x010 -> Bishop (B)
    // x011 -> Rook(R)
    // x100 -> Queen(Q)
    // x101 -> King (K)
    // x110 -> ??? Undefined ??
    // x111 -> None
    // 0xxx -> White Piece
    // 1xxx -> Black Piece

    // array of u8's, with standard ordering mapping index to square
    data: [u8; 64],
}

impl Clone for PieceLocations {
    // Need to use transmute copy as [_;64] does not automatically implement Clone.
    fn clone(&self) -> PieceLocations {
        unsafe { mem::transmute_copy(&*&self.data) }
    }
}


impl PieceLocations {
    /// Constructs a new Piece Locations with a defaulty of no pieces on the board
    pub fn blank() -> PieceLocations {
        PieceLocations { data: [0b0111; 64] }
    }

    /// Constructs a new Piece Locations with the memory at a default of Zeros
    ///
    /// This function is unsafe as Zeros represent Pawns, and therefore care mus be taken
    /// to iterate through every square and ensure the correct piece or lack of piece
    /// is placed
    pub unsafe fn default() -> PieceLocations {
        PieceLocations { data: [0; 64] }
    }

    /// Places a given piece for a given player at a certain square
    ///
    /// # Panics
    /// Panics if Square is of index higher than 63
    pub fn place(&mut self, square: SQ, player: Player, piece: Piece) {
        assert!(sq_is_okay(square));
        self.data[square as usize] = self.create_sq(player, piece);
    }

    /// Removes a Square
    ///
    /// # Panics
    ///
    /// Panics if Square is of index higher than 63
    pub fn remove(&mut self, square: SQ) {
        assert!(sq_is_okay(square));
        self.data[square as usize] = 0b0111
    }

    /// Returns the Piece at a square, Or None if the square is empty.
    ///
    /// # Panics
    ///
    /// Panics if Square is of index higher than 63.
    pub fn piece_at(&self, square: SQ) -> Option<Piece> {
        assert!(sq_is_okay(square));
        let byte: u8 = self.data[square as usize] & 0b0111;
        match byte {
            0b0000 => Some(Piece::P),
            0b0001 => Some(Piece::N),
            0b0010 => Some(Piece::B),
            0b0011 => Some(Piece::R),
            0b0100 => Some(Piece::Q),
            0b0101 => Some(Piece::K),
            0b0110 => unreachable!(), // Undefined
            0b0111 => None,
            _ => unreachable!(),
        }
    }

    /// Returns the Piece at a square for a given player.
    ///
    /// If there is no piece at that square, or there is a piece of another player at that square,
    /// returns None.
    ///
    /// # Panics
    ///
    /// Panics if Square is of index higher than 63
    pub fn piece_at_for_player(&self, square: SQ, player: Player) -> Option<Piece> {
        let op = self.player_piece_at(square);
        if op.is_some() {
            let p = op.unwrap();
            if p.0 == player {
                Some(p.1)
            } else {
                None
            }
        } else {
            None
        }
    }

    /// Returns the player (if any) is occupying a square
    ///
    /// # Panics
    ///
    /// Panics if Square is of index higher than 63
    pub fn player_at(&self, square: SQ) -> Option<Player> {
        let byte: u8 = self.data[square as usize];
        if byte == 0b0111 || byte == 0b1111 {
            return None;
        }
        if byte < 8 {
            Some(Player::White)
        } else {
            Some(Player::Black)
        }
    }

    /// Returns a Tuple of (Player,Piece) of the player and associated piece at a
    /// given square. Returns None if the square is unoccupied.
    ///
    /// # Panics
    ///
    /// Panics if Square is of index higher than 63
    pub fn player_piece_at(&self, square: SQ) -> Option<(Player, Piece)> {
        let byte: u8 = self.data[square as usize];
        match byte {
            0b0000 => Some((Player::White, Piece::P)),
            0b0001 => Some((Player::White, Piece::N)),
            0b0010 => Some((Player::White, Piece::B)),
            0b0011 => Some((Player::White, Piece::R)),
            0b0100 => Some((Player::White, Piece::Q)),
            0b0101 => Some((Player::White, Piece::K)),
            0b0110 => unreachable!(), // Undefined
            0b0111 | 0b1111 => None,
            0b1000 => Some((Player::Black, Piece::P)),
            0b1001 => Some((Player::Black, Piece::N)),
            0b1010 => Some((Player::Black, Piece::B)),
            0b1011 => Some((Player::Black, Piece::R)),
            0b1100 => Some((Player::Black, Piece::Q)),
            0b1101 => Some((Player::Black, Piece::K)),
            0b1110 => unreachable!(), // Undefined
            _ => unreachable!(),
        }
    }



    /// Helper method to return the bit representation of a given piece and player
    fn create_sq(&self, player: Player, piece: Piece) -> u8 {
        let mut loc: u8 = match piece {
            Piece::P => 0b0000,
            Piece::N => 0b0001,
            Piece::B => 0b0010,
            Piece::R => 0b0011,
            Piece::Q => 0b0100,
            Piece::K => 0b0101,
        };
        if player == Player::Black {
            loc |= 0b1000;
        }
        loc
    }
}



/// Holds useful information concerning the current state of the board.
///
/// This is information that is computed upon making a move, and requires expensive computation to do so as well.
/// It is stored in the Heap by 'Board' as an Arc<BoardState>, as cloning the board can lead to multiple
/// references to the same BoardState.
///
/// Allows for easy undo-ing of moves as these keep track of their previous board state, forming a
/// Tree-like persistent Stack
#[derive(Clone)]
pub struct BoardState {
    // The Following Fields are easily copied from the previous version and possbily modified
    pub castling: Castling,
    pub rule_50: i16,
    pub ply: u16,
    pub ep_square: SQ,

    // These fields MUST be Recomputed after a move
    pub zobrast: u64,
    pub captured_piece: Option<Piece>,
    pub checkers_bb: BitBoard, // What squares is the current player receiving check from?
    pub blockers_king: [BitBoard; PLAYER_CNT],
    pub pinners_king: [BitBoard; PLAYER_CNT],
    pub check_sqs: [BitBoard; PIECE_CNT],

    pub prev_move: BitMove,

    // Previous State of the board ( one move ago)
    pub prev: Option<Arc<BoardState>>,

    //  castling      ->  Castling Bit Structure, keeping track of if either player can castle.
    //                    as well as if they have castled.
    //  rule50        ->  Moves since last capture, pawn move or castle. Used for Draws.
    //  ply           ->  How many moves deep this current thread is.
    //                    ** NOTE: CURRENTLY UNUSED **
    //  ep_square     ->  If the last move was a double pawn push, this will be equal to the square behind.
    //                    the push. ep_square =  abs(sq_to - sq_from) / 2
    //                    If last move was not a double push, this will equal NO_SQ (which is 64).
    //  zobrast       ->  Zobrist Key of the current board.
    //  capture_piece ->  The Piece (if any) that was last captured
    //  checkers_bb   ->  Bitboard of all pieces who currently check the king

    //  blockers_king ->  Per each player, bitboard of pieces blocking an attack on a that player's king.
    //                    NOTE: Can contain opponents pieces. E.g. a Black Pawn can block an attack of a white king
    //                    if there is a queen (or some other sliding piece) on the same line.
    //  pinners_king  ->  Per each player, bitboard of pieces currently pinning the opponent's king.
    //                    e.g:, a Black Queen pinning a piece (of either side) to White's King
    //  check_sqs     ->  Array of BitBoards where for Each Piece, gives a spot the piece can move to where
    //                    the opposing player's king would be in check.
}

impl BoardState {
    /// Constructs a board state for the starting position.
    pub fn default() -> BoardState {
        BoardState {
            castling: Castling::all(),
            rule_50: 0,
            ply: 0,
            ep_square: NO_SQ,
            zobrast: 0,
            captured_piece: None,
            checkers_bb: 0,
            blockers_king: [0; PLAYER_CNT],
            pinners_king: [0; PLAYER_CNT],
            check_sqs: [0; PIECE_CNT],
            prev_move: BitMove::null(),
            prev: None,
        }
    }

    /// Constructs a blank board state.
    pub fn blank() -> BoardState {
        BoardState {
            castling: Castling::empty(),
            rule_50: 0,
            ply: 0,
            ep_square: NO_SQ,
            zobrast: 0,
            captured_piece: None,
            checkers_bb: 0,
            blockers_king: [0; PLAYER_CNT],
            pinners_king: [0; PLAYER_CNT],
            check_sqs: [0; PIECE_CNT],
            prev_move: BitMove::null(),
            prev: None,
        }
    }

    /// Constructs a partial clone of a BoardState.
    ///
    /// Castling, rule_50, ply, and ep_square are copied. The copied fields need to be
    /// modified accordingly, and the remaining fields need to be generated.
    pub fn partial_clone(&self) -> BoardState {
        BoardState {
            castling: self.castling,
            rule_50: self.rule_50,
            ply: self.ply,
            ep_square: self.ep_square,
            zobrast: self.zobrast,
            captured_piece: None,
            checkers_bb: 0,
            blockers_king: [0; PLAYER_CNT],
            pinners_king: [0; PLAYER_CNT],
            check_sqs: [0; PIECE_CNT],
            prev_move: BitMove::null(),
            prev: self.get_prev(),
        }
    }

    /// Return the previous BoardState from one move ago.
    pub fn get_prev(&self) -> Option<Arc<BoardState>> {
        (&self).prev.as_ref().cloned()
    }

    pub fn backtrace(&self) {
        self.print_info();
        if self.prev.is_some() {
            self.get_prev().unwrap().print_info();
        }
    }

    pub fn print_info(&self) {
        println!("ply: {}, move played: {}",self.ply, self.prev_move);
    }

}






/// Represents a ChessBoard.
///
/// Board contains everything that needs to be known about the current state of the Game. It is used
/// by both Engines and Players / Bots alike.
///
/// Ideally, the Engine contains the original Representation of a board (owns the board), and utilizes
/// [Board::shallow_clone()] to share this representaion with Players.
///
/// # Examples
///
/// ```
/// use pleco::board::*;
///
/// fn main() {
///     let mut chessboard = Board::default();
///
///     let moves = chessboard.generate_moves();
///     chessboard.apply_move(moves[0]);
///
///     let b2 = chessboard.shallow_clone(); // boards allow for easy cloning
///     assert_eq!(chessboard.moves_played(), b2.moves_played());
/// }
/// ```
///
/// # BitBoard Representation
///
/// For the majority of the struct, the board utilizes [BitBoard]s, which is a u64 where each bit
/// represents an occupied location, and each bit index represents a certain square (as in bit 0 is
/// Square A1, bit 1 is B1, etc.). Indexes increase first horizontally by File, and then by Rank. See
/// [BitBoards article ChessWiki](https://chessprogramming.wikispaces.com/Bitboards) for more information.
///
/// The exact mapping from each square to bits is below,
/// ```
/// // 8 | 56 57 58 59 60 61 62 63
/// // 7 | 48 49 50 51 52 53 54 55
/// // 6 | 40 41 42 43 44 45 46 47
/// // 5 | 32 33 34 35 36 37 38 39
/// // 4 | 24 25 26 27 28 29 30 31
/// // 3 | 16 17 18 19 20 21 22 23
/// // 2 | 8  9  10 11 12 13 14 15
/// // 1 | 0  1  2  3  4  5  6  7
/// //   -------------------------
/// //     a  b  c  d  e  f  g  h
/// ```
pub struct Board {
    turn: Player, // Current turn
    bit_boards: [[BitBoard; PIECE_CNT]; PLAYER_CNT], // Occupancy per player per piece
    occ: [BitBoard; PLAYER_CNT], // Occupancy per Player
    occ_all: BitBoard, // BitBoard of all pieces
    half_moves: u16, // Total moves played
    depth: u16, // Current depth since last shallow_copy
    piece_counts: [[u8; PIECE_CNT]; PLAYER_CNT], // Count of each Piece
    piece_locations: PieceLocations, // Mapping Squares to Pieces and Plauers

    // State of the Board, Un modifiable.
    // Arc to allow easy and quick copying of boards without copying memory
    // or recomputing BoardStates.
    state: Arc<BoardState>,

    // List of Moves that have been played so far.
    // Only gaurunteed to have the moves since last copy.
//    undo_moves: Vec<BitMove>,

    // Reference to the pre-computed information
    pub magic_helper: &'static MAGIC_HELPER,
}

impl fmt::Display for Board {
    fn fmt(&self, f: &mut fmt::Formatter) -> fmt::Result {
        write!(f, "{}", self.pretty_string())
    }
}

impl Board {
    /// Constructs a board from the starting position
    ///
    /// # Examples
    ///
    /// ```
    /// use pleco::board::*;
    /// use pleco::templates::Player;
    ///
    /// let mut chessboard = Board::default();
    /// assert_eq!(chessboard.count_pieces_player(Player::White),16);
    /// ```
    pub fn default() -> Board {
        let mut b = Board {
            turn: Player::White,
            bit_boards: return_start_bb(),
            occ: [START_WHITE_OCC, START_BLACK_OCC],
            occ_all: START_OCC_ALL,
            half_moves: 0,
            depth: 0,
            piece_counts: [[8, 2, 2, 2, 1, 1], [8, 2, 2, 2, 1, 1]],
            piece_locations: unsafe { PieceLocations::default() },
            state: Arc::new(BoardState::default()),
<<<<<<< HEAD
            magic_helper: &MAGIC_HELPER
=======
            undo_moves: Vec::with_capacity(100), // As this is the main board, might as well reserve space
            magic_helper: &MAGIC_HELPER,
>>>>>>> 5914b1dc
        };
        // Create the Zobrist hash & set the Piece Locations structure
        b.set_zob_hash();
        b.set_piece_states();
        b
    }

    /// Constructs a shallow clone of the Board.
    ///
    /// Contains only the information necessary to apply future moves, more specifically
    /// does not clone the moves list, and sets depth to zero. Intended for an Engine or
    /// main thread to share the board to users wanting to search.
    ///
    /// # Safety
    ///
    /// After this method has called, [Board::undo_move()] cannot be called immediately after.
    /// Undoing moves can only be done once a move has been played, and cannot be called more
    /// times than moves have been played since calling [Board::shallow_clone()].
    pub fn shallow_clone(&self) -> Board {
        Board {
            turn: self.turn,
            bit_boards: copy_piece_bbs(&self.bit_boards),
            occ: copy_occ_bbs(&self.occ),
            occ_all: self.occ_all,
            half_moves: self.half_moves,
            depth: 0,
            piece_counts: self.piece_counts.clone(),
            piece_locations: self.piece_locations.clone(),
            state: self.state.clone(),
            magic_helper: &MAGIC_HELPER,
        }
    }

    /// Constructs a parallel clone of the Board.
    ///
    /// Similar to [Board::shallow_clone()], but keeps the current search depth the same.
    /// Should be used when implementing a searcher, and want to search a list of moves
    /// in parallel with different threads.
    ///
    /// # Safety
    ///
    /// After this method has called, [Board::undo_move()] cannot be called immediately after.
    /// Undoing moves can only be done once a move has been played, and cannot be called more
    /// times than moves have been played since calling [Board::parallel_clone()].
    pub fn parallel_clone(&self) -> Board {
        Board {
            turn: self.turn,
            bit_boards: copy_piece_bbs(&self.bit_boards),
            occ: copy_occ_bbs(&self.occ),
            occ_all: self.occ_all,
            half_moves: self.half_moves,
            depth: self.depth,
            piece_counts: self.piece_counts.clone(),
            piece_locations: self.piece_locations.clone(),
            state: self.state.clone(),
            magic_helper: &MAGIC_HELPER,
        }
    }

    /// Returns an exact clone of the current board.
    ///
    /// # Safety
    ///
    /// This method is unsafe as it can give the impression of owning and operating a board
    /// structure, rather than just being provided shallow clones.
    pub unsafe fn deep_clone(&self) -> Board {
        Board {
            turn: self.turn,
            bit_boards: copy_piece_bbs(&self.bit_boards),
            occ: copy_occ_bbs(&self.occ),
            occ_all: self.occ_all,
            half_moves: self.half_moves,
            depth: self.depth,
            piece_counts: self.piece_counts.clone(),
            piece_locations: self.piece_locations.clone(),
            state: self.state.clone(),
            magic_helper: &MAGIC_HELPER,
        }
    }

    /// Helper method for setting the piece states on initialization.
    ///
    /// Only used when creating the Board from scratch (e.g. default position).
    ///
    /// # Safety
    ///
    /// Assumes that the Board has all of its BitBoards completely set, including the BitBoards
    /// for the individual pieces as well as occupancy per player BitBoards.
    fn set_piece_states(&mut self) {
        // Loop each piece and player and count all the pieces per player
        for player in &ALL_PLAYERS {
            for piece in &ALL_PIECES {
                self.piece_counts[*player as usize][*piece as usize] =
                    popcount64(self.piece_bb(*player, *piece));
            }
        }

        // Loop through each square and see if any bitboard contains something at that location, and set
        // the Boards' PieceLocations accordingly.
        for square in 0..SQ_CNT as u8 {
            let bb = sq_to_bb(square);
            if bb & self.get_occupied() != 0 {
                let player = if bb & self.occupied_black() == 0 {
                    Player::White
                } else {
                    Player::Black
                };
                let piece = if self.piece_bb(player, Piece::P) & bb != 0 {
                    Piece::P
                } else if self.piece_bb(player, Piece::N) & bb != 0 {
                    Piece::N
                } else if self.piece_bb(player, Piece::B) & bb != 0 {
                    Piece::B
                } else if self.piece_bb(player, Piece::R) & bb != 0 {
                    Piece::R
                } else if self.piece_bb(player, Piece::Q) & bb != 0 {
                    Piece::Q
                } else if self.piece_bb(player, Piece::K) & bb != 0 {
                    Piece::K
                } else {
                    panic!()
                };
                self.piece_locations.place(square, player, piece);
            } else {
                // Remove the square just in case nothing eas found. Can't assume that the PieceLocations
                // represents that square as blank
                self.piece_locations.remove(square);
            }
        }
    }


    /// Helper method for setting the BitBoards from a fully created PieceLocations.
    ///
    /// Only used when creating the Board from a fen String.
    ///
    /// # Safety
    ///
    /// Assumes that the Board has its PieceLocations completely set.
    fn set_bitboards(&mut self) {
        for sq in 0..SQ_CNT as SQ {
            let player_piece = self.piece_locations.player_piece_at(sq);
            if player_piece.is_some() {
                let player: Player = player_piece.unwrap().0;
                let piece = player_piece.unwrap().1;
                let bb = sq_to_bb(sq);
                self.bit_boards[player as usize][piece as usize] |= bb;
                self.occ[player as usize] |= bb;
            }
        }
        self.occ_all = self.occupied_black() | self.occupied_white();
        for player in &ALL_PLAYERS {
            for piece in &ALL_PIECES {
                self.piece_counts[*player as usize][*piece as usize] =
                    popcount64(self.piece_bb(*player, *piece));
            }
        }
    }

    /// Constructs a board from a FEN String.
    ///
    /// FEN stands for Forsyth-Edwards Notation, and is a way of representing a board through a
    /// string of characters. More information can be found on the [ChessWiki](https://chessprogramming.wikispaces.com/Forsyth-Edwards+Notation).
    ///
    /// # Examples
    ///
    /// ```
    /// use pleco::board::*;
    ///
    /// let board = Board::new_from_fen("rnbqkbnr/pppppppp/8/8/8/8/PPPPPPPP/RNBQKBNR w KQkq - 0 1");
    /// assert_eq!(board.count_all_pieces(),32);
    /// ```
    ///
    /// # Panics
    ///
    /// The FEN string must be valid, or else the method will panic.
    ///
    /// There is a possibility of the FEN string representing an unvalid position, with no panics resulting.
    /// The Constructed Board may have some Undefined Behavior as a result. It is up to the user to give a
    /// valid FEN string.
    pub fn new_from_fen(fen: &str) -> Board {
        // Create blank PieceLocations and PieceCount array
        let mut piece_loc: PieceLocations = PieceLocations::blank();
        let mut piece_cnt: [[u8; PIECE_CNT]; PLAYER_CNT] = [[0; PIECE_CNT]; PLAYER_CNT];

        // split the string by white space
        let det_split: Vec<&str> = fen.split_whitespace().collect();

        // must have 6 parts :
        // [ Piece Placement, Side to Move, Castling Ability, En Passant square, Half moves, full moves]
        assert_eq!(det_split.len(), 6);

        // Split the first part by '/' for locations
        let b_rep: Vec<&str> = det_split[0].split('/').collect();

        // 8 ranks, so 8 parts
        assert_eq!(b_rep.len(), 8);

        // Start with Piece Placement
        for (i, file) in b_rep.iter().enumerate() {
            // Index starts from A8, goes to H8, then A7, etc
            // A8 is 56 in our BitBoards so we start there
            let mut idx = (7 - i) * 8;

            for char in file.chars() {
                // must be a valid square
                assert!(idx < 64);
                // Count spaces
                let dig = char.to_digit(10);
                if dig.is_some() {
                    idx += dig.unwrap() as usize;
                } else {
                    // if no space, then there is a piece here
                    let piece = match char {
                        'p' | 'P' => Piece::P,
                        'n' | 'N' => Piece::N,
                        'b' | 'B' => Piece::B,
                        'r' | 'R' => Piece::R,
                        'q' | 'Q' => Piece::Q,
                        'k' | 'K' => Piece::K,
                        _ => panic!(),
                    };
                    let player = if char.is_lowercase() {
                        Player::Black
                    } else {
                        Player::White
                    };
                    piece_loc.place(idx as u8, player, piece);
                    piece_cnt[player as usize][piece as usize] += 1;
                    idx += 1;
                }
            }
        }

        // Side to Move
        let turn: Player = match det_split[1].chars().next().unwrap() {
            'b' => Player::Black,
            'w' => Player::White,
            _ => panic!(),
        };

        // Castle Bytes
        let mut castle_bytes = Castling::empty();
        for char in det_split[2].chars() {
            match char {
                'K' => castle_bytes |= WHITE_K,
                'Q' => castle_bytes |= WHITE_Q,
                'k' => castle_bytes |= BLACK_K,
                'q' => castle_bytes |= BLACK_Q,
                '-' => {}
                _ => panic!(),
            }
        }

        // EP square
        let mut ep_sq: SQ = NO_SQ;
        for (i, char) in det_split[3].chars().enumerate() {
            assert!(i < 2);
            if i == 0 {
                match char {
                    'a' => ep_sq += 0,
                    'b' => ep_sq += 1,
                    'c' => ep_sq += 2,
                    'd' => ep_sq += 3,
                    'e' => ep_sq += 4,
                    'f' => ep_sq += 5,
                    'g' => ep_sq += 6,
                    'h' => ep_sq += 7,
                    '-' => {}
                    _ => panic!(),
                }
            } else {
                let digit = char.to_digit(10).unwrap() as u8;
                // must be 3 or 6
                assert!(digit == 3 || digit == 6);
                ep_sq += 8 * digit;
            }
        }

        // rule 50 counts
        let rule_50 = det_split[4].parse::<i16>().unwrap();

        // Total Moves Played
        // Moves is defined as everyime White moves, so gotta translate to total moves
        let mut total_moves = (det_split[5].parse::<u16>().unwrap() - 1) * 2;
        if turn == Player::Black {
            total_moves += 1
        };

        // Create the Board States
        let mut board_s = Arc::new(BoardState {
            castling: castle_bytes,
            rule_50: rule_50,
            ply: 0,
            ep_square: ep_sq,
            zobrast: 0,
            captured_piece: None,
            checkers_bb: 0,
            blockers_king: [0; PLAYER_CNT],
            pinners_king: [0; PLAYER_CNT],
            check_sqs: [0; PIECE_CNT],
            prev_move: BitMove::null(),
            prev: None,
        });

        // Create the Board
        let mut b = Board {
            turn: turn,
            bit_boards: [[0; PIECE_CNT]; PLAYER_CNT],
            occ: [0, 0],
            occ_all: 0,
            half_moves: total_moves,
            depth: 0,
            piece_counts: piece_cnt,
            piece_locations: piece_loc,
            state: Arc::new(BoardState::default()),
<<<<<<< HEAD
            magic_helper: &MAGIC_HELPER
=======
            undo_moves: Vec::with_capacity(20),
            magic_helper: &MAGIC_HELPER,
>>>>>>> 5914b1dc
        };

        // Set the BitBoards
        b.set_bitboards();
        {
            // Set Check info
            let mut state: &mut BoardState = Arc::get_mut(&mut board_s).unwrap();
            b.set_check_info(state);
        }
        b.state = board_s;
        // Set Zobrist Hash
        b.set_zob_hash();

        // TODO: Check for a valid FEN String and /or resulting board
        b
    }

    /// Creates a FEN String of the Given Board.
    ///
    /// FEN stands for Forsyth-Edwards Notation, and is a way of representing a board through a
    /// string of characters. More information can be found on the [ChessWiki](https://chessprogramming.wikispaces.com/Forsyth-Edwards+Notation).
    ///
    /// # Examples
    ///
    /// ```
    /// use pleco::board::*;
    ///
    /// let board = Board::default();
    /// assert_eq!(board.get_fen(),"rnbqkbnr/pppppppp/8/8/8/8/PPPPPPPP/RNBQKBNR w KQkq - 0 1");
    /// ```
    pub fn get_fen(&self) -> String {
        let mut s = String::default();
        let mut blanks = 0;
        for idx in 0..SQ_CNT as u8 {
            // Cause of weird fen ordering, gotta do it this way
            let sq = (idx % 8) + (8 * (7 - (idx / 8)));
            if file_of_sq(sq) == File::A && rank_of_sq(sq) != Rank::R8 {
                if blanks != 0 {
                    // Only add a number if there is a space between pieces
                    s.push(char::from_digit(blanks, 10).unwrap());
                    blanks = 0;
                }
                s.push('/');
            }
            let piece = self.piece_at_sq(sq);
            let player = self.player_at_sq(sq);
            if piece.is_none() {
                blanks += 1;
            } else {
                if blanks != 0 {
                    s.push(char::from_digit(blanks, 10).unwrap());
                    blanks = 0;
                }
                s.push(
                    PIECE_DISPLAYS[player.unwrap() as usize][piece.unwrap() as usize],
                );
            }
        }
        s.push(' ');
        // current turn
        s.push(match self.turn {
            Player::White => 'w',
            Player::Black => 'b',
        });
        s.push(' ');

        // Castling State
        s.push_str(&(self.state.castling.pretty_string()));
        s.push(' ');

        // EP Square
        if self.ep_square() == NO_SQ {
            s.push('-');
        } else {
            let ep = self.ep_square();
            s.push(FILE_DISPLAYS[file_idx_of_sq(ep) as usize]);
            s.push(RANK_DISPLAYS[rank_idx_of_sq(ep) as usize]);
        }
        s.push(' ');
        s.push_str(&format!("{}", self.rule_50()));
        s.push(' ');
        s.push_str(&format!("{}", (self.half_moves / 2) + 1));

        s
    }
}

// Public Move Gen & Mutation Functions
impl Board {
    /// Applies a move to the Board.
    ///
    /// # Example
    /// ```
    /// use pleco::board::*;
    ///
    /// fn main() {
    ///     let mut chessboard = Board::default();
    ///
    ///     let moves = chessboard.generate_moves();
    ///     chessboard.apply_move(moves[0]);
    /// }
    /// ```
    ///
    /// # Panics
    ///
    /// The supplied BitMove must be both a valid move for that position, as well as a
    /// valid [BitMove], Otherwise, a panic will occur. Valid BitMoves can be generated with
    /// [Board::generate_moves()], which guarantees that only Legal moves will be created.
    pub fn apply_move(&mut self, bit_move: BitMove) {

        // Check for stupidity
        assert_ne!(bit_move.get_src(), bit_move.get_dest());

        // Does this move give check?
        let gives_check: bool = self.gives_check(bit_move);

        // Zobrist Hash
        let mut zob: u64 = self.state.zobrast ^ self.magic_helper.zobrist.side;

        // New Arc for the board to have by making a partial clone of the current state
        let mut next_arc_state = Arc::new(self.state.partial_clone());

        {
            // Seperate Block to allow derefencing the BoardState
            // As there is garunteed only one owner of the Arc, this is allowed
            let mut new_state: &mut BoardState = Arc::get_mut(&mut next_arc_state).unwrap();

            // Set the prev state
            new_state.prev = Some(self.state.clone());

            // Increment these
            self.half_moves += 1;
            self.depth += 1;
            new_state.rule_50 += 1;
            new_state.ply += 1;
            new_state.prev_move = bit_move;


            let us = self.turn;
            let them = other_player(self.turn);
            let from: SQ = bit_move.get_src();
            let to: SQ = bit_move.get_dest();
            let piece: Piece = self.piece_at_sq(from).unwrap();

            let captured: Option<Piece> = if bit_move.is_en_passant() {
                Some(Piece::P)
            } else {
                self.piece_at_sq(to)
            };

            // Sanity checks
            assert_eq!(self.color_of_sq(from).unwrap(), us);

            if bit_move.is_castle() {

                // Sanity Checks, moved piece should be K, "captured" should be R
                // As this is the encoding of Castling
                assert_eq!(captured.unwrap(), Piece::R);
                assert_eq!(piece, Piece::K);

                let mut k_to: SQ = 0;
                let mut r_to: SQ = 0;
                // yay helper methods
                self.apply_castling(us, from, to, &mut k_to, &mut r_to);
                zob ^= self.magic_helper.z_piece_at_sq(Piece::R, k_to) ^
                    self.magic_helper.z_piece_at_sq(Piece::R, r_to);
                new_state.captured_piece = None;
                // TODO: Set castling rights Zobrist
                new_state.castling.remove_player_castling(us);
                new_state.castling.set_castling(us);
            } else if captured.is_some() {
                let mut cap_sq: SQ = to;
                let cap_p: Piece = captured.unwrap(); // This shouldn't panic unless move is void
                if cap_p == Piece::P && bit_move.is_en_passant() {
                    assert_eq!(cap_sq, self.state.ep_square);
                    match us {
                        Player::White => cap_sq -= 8,
                        Player::Black => cap_sq += 8,
                    };
                    assert_eq!(piece, Piece::P);
                    assert_eq!(relative_rank(us, Rank::R6), rank_of_sq(to));
                    assert!(self.piece_at_sq(to).is_none());
                    assert_eq!(self.piece_at_sq(cap_sq).unwrap(), Piece::P);
                    assert_eq!(self.player_at_sq(cap_sq).unwrap(), them);
                    self.remove_piece_c(Piece::P, cap_sq, them);
                } else {
                    self.remove_piece_c(cap_p, cap_sq, them);
                }
                zob ^= self.magic_helper.z_piece_at_sq(cap_p, cap_sq);

                // Reset Rule 50
                new_state.rule_50 = 0;
                new_state.captured_piece = Some(cap_p);
            }

            // Update hash for moving piece
            zob ^= self.magic_helper.z_piece_at_sq(piece, to) ^
                self.magic_helper.z_piece_at_sq(piece, from);

            if self.state.ep_square != NO_SQ {
                zob ^= self.magic_helper.z_ep_file(self.state.ep_square);
                new_state.ep_square = NO_SQ;
            }

            // Update castling rights
            if !new_state.castling.is_empty() && !bit_move.is_castle() {
                if piece == Piece::K {
                    new_state.castling.remove_player_castling(us);
                } else if piece == Piece::R {
                    match us {
                        Player::White => {
                            if from == ROOK_WHITE_KSIDE_START {
                                new_state.castling.remove_king_side_castling(Player::White);
                            } else if from == ROOK_WHITE_QSIDE_START {
                                new_state.castling.remove_queen_side_castling(Player::White);
                            }
                        }
                        Player::Black => {
                            if from == ROOK_BLACK_KSIDE_START {
                                new_state.castling.remove_king_side_castling(Player::Black);
                            } else if from == ROOK_BLACK_QSIDE_START {
                                new_state.castling.remove_queen_side_castling(Player::Black);
                            }
                        }
                    }
                }
            }

            // Actually move the piece
            if !bit_move.is_castle() && !bit_move.is_promo() {
                self.move_piece_c(piece, from, to, us);
            }

            // Pawn Moves need special help :(
            if piece == Piece::P {
                if self.magic_helper.distance_of_sqs(to, from) == 2 {
                    // Double Push
                    new_state.ep_square = (to + from) / 2;
                    zob ^= self.magic_helper.z_ep_file(new_state.ep_square);
                } else if bit_move.is_promo() {
                    let promo_piece: Piece = bit_move.promo_piece();

                    self.remove_piece_c(Piece::P, from, us);
                    self.put_piece_c(promo_piece, to, us);
                    zob ^= self.magic_helper.z_piece_at_sq(promo_piece, to) ^
                        self.magic_helper.z_piece_at_sq(piece, from);
                }
                new_state.rule_50 = 0;
            }

            new_state.captured_piece = captured;
            new_state.zobrast = zob;

            if gives_check {
                new_state.checkers_bb =
                    self.attackers_to(self.king_sq(them), self.get_occupied()) &
                        self.get_occupied_player(us);
            }

            self.turn = them;
            self.set_check_info(new_state); // Set the checking information
        }
        self.state = next_arc_state;
        assert!(self.is_okay());
    }

    /// Un-does the previously applied move, allowing the Board to return to it's most recently held state.
    ///
    /// # Panics
    ///
    /// Cannot be done if after a [Board::shallow_clone()] or [Board::parallel_clone()] has been done
    /// and no subsequent moves have been played.
    /// ```rust,should_panic
    /// use pleco::board::*;
    ///
    ///
    /// let mut chessboard = Board::default();
    ///
    /// let moves = chessboard.generate_moves();
    /// chessboard.apply_move(moves[0]);
    ///
    /// let board_clone = chessboard.shallow_clone();
    ///
    /// chessboard.undo_move(); // works, chessboard existed before the move was played
    /// board_clone.undo_move(); // error: board_clone was created after the move was applied
    ///
    /// ```
    pub fn undo_move(&mut self) {
        assert!(self.state.prev.is_some());
        assert!(!self.state.prev_move.is_null());

        let undo_move: BitMove = self.state.prev_move;

        self.turn = other_player(self.turn);
        let us: Player = self.turn;
        let from: SQ = undo_move.get_src();
        let to: SQ = undo_move.get_dest();
        let mut piece_on: Option<Piece> = self.piece_at_sq(to);

        // Make sure the piece moved from is not there, or there is a castle
        assert!(self.piece_at_sq(from).is_none() || undo_move.is_castle());

        if undo_move.is_promo() {
            assert_eq!(piece_on.unwrap(), undo_move.promo_piece());

            // Remove Promo piece and place Pawn in same square
            self.remove_piece_c(piece_on.unwrap(), to, us);
            self.put_piece_c(Piece::P, to, us);
            piece_on = Some(Piece::P);

        }

        if undo_move.is_castle() {
            self.remove_castling(us, from, to);
        } else {
            self.move_piece_c(piece_on.unwrap(), to, from, us);
            let cap_piece = self.state.captured_piece;

            if cap_piece.is_some() {
                let mut cap_sq: SQ = to;
                if undo_move.is_en_passant() {
                    match us {
                        Player::White => cap_sq -= 8,
                        Player::Black => cap_sq += 8,
                    };
                }
                self.put_piece_c(cap_piece.unwrap(), cap_sq, other_player(us));
            }
        }
        self.state = self.state.get_prev().unwrap();
        self.half_moves -= 1;
        self.depth -= 1;
        assert!(self.is_okay());
    }

    /// Apply a "Null Move" to the board, essentially swapping the current turn of
    /// the board without moving any pieces.
    ///
    /// # Safety
    ///
    /// This method should only be used for special evaluation purposes, as it does not give an
    /// accurate or legal state of the chess board.
    ///
    /// Unsafe as it allows for Null Moves to be applied in states of check, which is never a valid
    /// state of a chess game.
    ///
    /// # Panics
    ///
    /// Panics if the Board is currently in check.
    pub unsafe fn apply_null_move(&mut self) {
        assert!(self.checkers() != 0);

        let mut zob: u64 = self.state.zobrast ^ self.magic_helper.zobrist.side;

        self.depth += 1;
        // New Arc for the board to have by making a partial clone of the current state
        let mut next_arc_state = Arc::new(self.state.partial_clone());

        {
            let mut new_state: &mut BoardState = Arc::get_mut(&mut next_arc_state).unwrap();

            new_state.prev_move = BitMove::null();
            new_state.rule_50 += 1;
            new_state.ply += 1;

            new_state.prev = Some(self.state.clone());

            if self.state.ep_square != NO_SQ {
                zob ^= self.magic_helper.z_ep_file(self.state.ep_square);
                new_state.ep_square = NO_SQ;
            }

            new_state.zobrast = zob;
            self.turn = other_player(self.turn);
            self.set_check_info(new_state);
        }
        self.state = next_arc_state;
        assert!(self.is_okay());
    }

    /// Undo a "Null Move" to the Board, returning to the previous state.
    ///
    /// # Safety
    ///
    /// This method should only be used if it can be guaranteed that the last played move from
    /// the current state is a Null-Move. Otherwise, a panic will occur.
    pub unsafe fn undo_null_move(&mut self) {
        assert!(self.state.prev_move.is_null());
        self.turn = other_player(self.turn);
        self.state = self.state.get_prev().unwrap();
    }

    /// Get a List of legal [BitMove]s for the player whose turn it is to move.
    ///
    /// This method already takes into account if the Board is currently in check, and will return
    /// legal moves only.
    pub fn generate_moves(&self) -> Vec<BitMove> {
        MoveGen::generate(&self, GenTypes::All)
    }

    /// Get a List of legal [BitMove]s for the player whose turn it is to move or a certain type.
    ///
    /// This method already takes into account if the Board is currently in check, and will return
    /// legal moves only. If a non-ALL GenType is supplied, only a subset of the total moves will be given.
    ///
    /// # Panics
    ///
    /// Panics if given [GenTypes::QuietChecks] while the current board is in check
    pub fn generate_moves_of_type(&self, gen_type: GenTypes) -> Vec<BitMove> {
        MoveGen::generate(&self, gen_type)
    }
}

// Private Mutating Functions
impl Board {
    /// Helper method, used after a move is made, creates information concerning checking and
    /// possible checks.
    ///
    /// Specifically, sets Blockers, Pinners, and Check Squares for each piece.
    fn set_check_info(&self, board_state: &mut BoardState) {

        // Set the Pinners and Blockers
        let mut white_pinners = 0;
        {
            board_state.blockers_king[Player::White as usize] = self.slider_blockers(
                self.occupied_black(),
                self.king_sq(Player::White),
                &mut white_pinners,
            )
        };

        board_state.pinners_king[Player::White as usize] = white_pinners;

        let mut black_pinners = 0;
        {
            board_state.blockers_king[Player::Black as usize] = self.slider_blockers(
                self.occupied_white(),
                self.king_sq(Player::Black),
                &mut black_pinners,
            )
        };

        board_state.pinners_king[Player::Black as usize] = black_pinners;

        let ksq: SQ = self.king_sq(other_player(self.turn));
        let occupied = self.get_occupied();

        board_state.check_sqs[Piece::P as usize] = self.magic_helper
            .pawn_attacks_from(ksq, other_player(self.turn));
        board_state.check_sqs[Piece::N as usize] = self.magic_helper.knight_moves(ksq);
        board_state.check_sqs[Piece::B as usize] = self.magic_helper.bishop_moves(occupied, ksq);
        board_state.check_sqs[Piece::R as usize] = self.magic_helper.rook_moves(occupied, ksq);
        board_state.check_sqs[Piece::Q as usize] = board_state.check_sqs[Piece::B as usize] |
            board_state.check_sqs[Piece::R as usize];
        board_state.check_sqs[Piece::K as usize] = 0;
    }



    /// Removes a Piece from the Board, if the color is unknown.
    ///
    /// # Panics
    ///
    /// Panics if there is not piece at the given square.
    fn remove_piece(&mut self, piece: Piece, square: SQ) {
        let player = self.color_of_sq(square).unwrap();
        self.remove_piece_c(piece, square, player);
    }

    /// Moves a Piece on the Board (if the color is unknown) from square 'from'
    /// to square 'to'.
    ///
    /// # Panics
    ///
    /// Panics if there is not piece at the given square.
    fn move_piece(&mut self, piece: Piece, from: SQ, to: SQ) {
        let player = self.color_of_sq(from).unwrap();
        self.move_piece_c(piece, from, to, player);
    }

    /// Places a Piece on the board at a given square and player.
    ///
    /// # Safety
    ///
    /// Assumes there is not already a piece at that square. If there already is,
    /// Undefined Behavior will result.
    fn put_piece_c(&mut self, piece: Piece, square: SQ, player: Player) {
        let bb = sq_to_bb(square);
        self.occ_all |= bb;
        self.occ[player as usize] |= bb;
        self.bit_boards[player as usize][piece as usize] |= bb;

        self.piece_locations.place(square, player, piece);
        self.piece_counts[player as usize][piece as usize] += 1;
        // Note: Should We set captured Piece?
    }

    /// Removes a Piece from the Board for a given player.
    ///
    /// # Panics
    ///
    /// Panics if there is a piece at the given square.
    fn remove_piece_c(&mut self, piece: Piece, square: SQ, player: Player) {
        assert_eq!(self.piece_at_sq(square).unwrap(), piece);
        let bb = sq_to_bb(square);
        self.occ_all ^= bb;
        self.occ[player as usize] ^= bb;
        self.bit_boards[player as usize][piece as usize] ^= bb;

        self.piece_locations.remove(square);
        self.piece_counts[player as usize][piece as usize] -= 1;
    }

    /// Moves a Piece on the Board of a given player from square 'from'
    /// to square 'to'.
    ///
    /// # Panics
    ///
    /// Panics if the two and from square are equal
    fn move_piece_c(&mut self, piece: Piece, from: SQ, to: SQ, player: Player) {
        assert_ne!(from, to);
        let comb_bb = sq_to_bb(from) | sq_to_bb(to);

        self.occ_all ^= comb_bb;
        self.occ[player as usize] ^= comb_bb;
        self.bit_boards[player as usize][piece as usize] ^= comb_bb;

        self.piece_locations.remove(from);
        self.piece_locations.place(to, player, piece);
    }

    /// Helper function to apply a Castling for a given player.
    ///
    /// Takes in the player to castle, alongside the original king square and the original rook square.
    /// the k_dst and r_dst squares are pointers to values, modifying them to have the correct king and
    /// rook destination squares.
    ///
    /// # Safety
    ///
    /// Assumes that k_src and r_src are legal squares, and the player can legally castle.
    fn apply_castling(
        &mut self,
        player: Player,
        k_src: SQ,
        r_src: SQ,
        k_dst: &mut SQ,
        r_dst: &mut SQ,
    ) {
        let king_side: bool = k_src < r_src;

        if king_side {
            *k_dst = relative_square(player, 6);

            *r_dst = relative_square(player, 5);
        } else {
            *k_dst = relative_square(player, 2);
            *r_dst = relative_square(player, 3);
        }
        self.move_piece_c(Piece::K, k_src, *k_dst, player);
        self.move_piece_c(Piece::R, r_src, *r_dst, player);
    }

    /// Helper function to remove a Castling for a given player.
    ///
    /// Takes in the player to castle, alongside the post-castle king rook squares.
    ///
    /// # Safety
    ///
    /// Assumes the last move played was a castle for the given player.
    fn remove_castling(&mut self, player: Player, k_src: SQ, r_src: SQ) {
        let k_dst: SQ = self.king_sq(player);
        let king_side: bool = k_src < r_src;
        let r_dst: SQ = if king_side {
            relative_square(player, 5)
        } else {
            relative_square(player, 3)
        };

        self.move_piece_c(Piece::K, k_dst, k_src, player);
        self.move_piece_c(Piece::R, r_dst, r_src, player);
    }

    /// Helper function to that outputs the Blockers of a given square
    fn slider_blockers(&self, sliders: BitBoard, s: SQ, pinners: &mut BitBoard) -> BitBoard {
        let mut result: BitBoard = 0;
        *pinners = 0;
        let occupied: BitBoard = self.get_occupied();

        let mut snipers: BitBoard = sliders &
            ((self.magic_helper.rook_moves(0, s) &
                  (self.piece_two_bb_both_players(Piece::R, Piece::Q))) |
                 (self.magic_helper.bishop_moves(0, s) &
                      (self.piece_two_bb_both_players(Piece::B, Piece::Q))));


        while snipers != 0 {
            let lsb: BitBoard = lsb(snipers);
            let sniper_sq: SQ = bb_to_sq(lsb);

            let b: BitBoard = self.magic_helper.between_bb(s, sniper_sq) & occupied;

            if !more_than_one(b) {
                result |= b;
                let other_occ = self.get_occupied_player(self.player_at_sq(s).unwrap());
                if b & other_occ != 0 {
                    *pinners |= sq_to_bb(sniper_sq);
                }
            }
            snipers &= !lsb;
        }

        result
    }

    //    pub struct Zobrist {
    //      sq_piece: [[u64; PIECE_CNT]; SQ_CNT],
    //      en_p: [u64; FILE_CNT],
    //      castle: [u64; CASTLING_CNT],
    //      side: u64,
    //    }

    /// Sets the Zobrist hash when the board is initialized or created from a FEN string.
    ///
    /// Assumes the rest of the board is initialized.
    fn set_zob_hash(&mut self) {
        let mut zob: u64 = 0;
        let mut b: BitBoard = self.get_occupied();
        while b != 0 {
            let sq: SQ = bit_scan_forward(b);
            let lsb: BitBoard = lsb(b);
            b &= !lsb;
            let piece = self.piece_at_bb_all(lsb);
            zob ^= self.magic_helper.z_piece_at_sq(piece.unwrap(), sq);
        }
        let ep = self.state.ep_square;
        if ep != 0 && ep < 64 {
            zob ^= self.magic_helper.z_ep_file(ep);
        }

        match self.turn {
            Player::Black => zob ^= self.magic_helper.z_side(),
            Player::White => {}
        };

        Arc::get_mut(&mut self.state).unwrap().zobrast = zob;
    }
}

// General information

impl Board {
    /// Get the PLayer whose turn it is to move.
    pub fn turn(&self) -> Player {
        self.turn
    }

    /// Return the Zobrist Hash.
    pub fn zobrist(&self) -> u64 {
        self.state.zobrast
    }

    /// Get the total number of moves played.
    pub fn moves_played(&self) -> u16 {
        self.half_moves
    }

    /// Get the current depth (half moves from a [Board::shallow_clone()].
    pub fn depth(&self) -> u16 {
        self.depth
    }

    /// Get the number of half-moves since a Pawn Push, castle, or capture.
    pub fn rule_50(&self) -> i16 {
        self.state.rule_50
    }

    /// Return the Piece, if any, that was last captured.
    pub fn piece_captured_last_turn(&self) -> Option<Piece> {
        self.state.captured_piece
    }

    /// Get a reference to the MagicHelper pre-computed BitBoards.
    pub fn magic_helper(&self) -> &'static MagicHelper {
        &MAGIC_HELPER
    }

    /// Get the current ply of the board.
    pub fn ply(&self) -> u16 {
        self.state.ply
    }

    /// Get the current square of en_passant.
    ///
    /// If the current en-passant square is none, it should return 64.
    pub fn ep_square(&self) -> SQ {
        self.state.ep_square
    }
}

// Position Representation
impl Board {
    /// Gets the BitBoard of all pieces.
    pub fn get_occupied(&self) -> BitBoard {
        self.occ_all
    }

    /// Get the BitBoard of the squares occupied by the given player.
    pub fn get_occupied_player(&self, player: Player) -> BitBoard {
        self.occ[player as usize]
    }

    /// Returns a Bitboard consisting of only the squares occupied by the White Player.
    pub fn occupied_white(&self) -> BitBoard {
        self.occ[Player::White as usize]
    }

    /// Returns a BitBoard consisting of only the squares occupied by the Black Player.
    pub fn occupied_black(&self) -> BitBoard {
        self.occ[Player::Black as usize]
    }

    /// Returns BitBoard of a single player and that one type of piece.
    pub fn piece_bb(&self, player: Player, piece: Piece) -> BitBoard {
        self.bit_boards[player as usize][piece as usize]
    }

    /// Returns the BitBoard of the Queens and Rooks of a given player.
    pub fn sliding_piece_bb(&self, player: Player) -> BitBoard {
        self.bit_boards[player as usize][Piece::R as usize] ^
            self.bit_boards[player as usize][Piece::Q as usize]
    }
    /// Returns the BitBoard of the Queens and Bishops of a given player.
    pub fn diagonal_piece_bb(&self, player: Player) -> BitBoard {
        self.bit_boards[player as usize][Piece::B as usize] ^
            self.bit_boards[player as usize][Piece::Q as usize]
    }

    /// Returns the combined BitBoard of both players for a given piece.
    pub fn piece_bb_both_players(&self, piece: Piece) -> BitBoard {
        self.bit_boards[Player::White as usize][piece as usize] ^
            self.bit_boards[Player::Black as usize][piece as usize]
    }

    /// Returns the combined BitBoard of both players for two pieces.
    pub fn piece_two_bb_both_players(&self, piece: Piece, piece2: Piece) -> BitBoard {
        self.piece_bb_both_players(piece) | self.piece_bb_both_players(piece2)
    }

    /// Get the total number of pieces of the given piece and player.
    pub fn count_piece(&self, player: Player, piece: Piece) -> u8 {
        self.piece_counts[player as usize][piece as usize]
    }

    /// Get the total number of piees a given player has.
    pub fn count_pieces_player(&self, player: Player) -> u8 {
        self.piece_counts[player as usize].iter().sum()
    }

    /// Get the total number of pieces on the board.
    pub fn count_all_pieces(&self) -> u8 {
        self.count_pieces_player(Player::White) + self.count_pieces_player(Player::Black)
    }

    /// Returns the piece (if any) at the given BitBoard for a given player.
    ///
    /// # Safety
    ///
    /// Number of bits must be equal to 1, or else a panic will occur.
    pub fn piece_at_bb(&self, src_bit: BitBoard, player: Player) -> Option<Piece> {
        let sq: SQ = bb_to_sq(src_bit);
        assert!(sq_is_okay(sq));
        self.piece_locations.piece_at_for_player(sq, player)
    }

    /// Returns the piece (if any) at the given BitBoard for either player.
    ///
    /// # Safety
    ///
    /// Number of bits must be equal to 1, or else a panic will occur.
    pub fn piece_at_bb_all(&self, src_bit: BitBoard) -> Option<Piece> {
        let square: SQ = bb_to_sq(src_bit);
        assert!(sq_is_okay(square));
        self.piece_locations.piece_at(square)
    }

    /// Returns the Piece, if any, at the square.
    pub fn piece_at_sq(&self, sq: SQ) -> Option<Piece> {
        assert!(sq < 64);
        self.piece_locations.piece_at(sq)
    }

    /// Returns the Player, if any, occupying the square.
    pub fn color_of_sq(&self, sq: SQ) -> Option<Player> {
        assert!(sq < 64);
        let bb: BitBoard = sq_to_bb(sq);
        if bb & self.occupied_black() != 0 {
            return Some(Player::Black);
        }
        if bb & self.occupied_white() != 0 {
            return Some(Player::White);
        }
        None
    }

    /// Returns the player, if any, at the square.
    pub fn player_at_sq(&self, s: SQ) -> Option<Player> {
        // TODO: Roll into color_of_square
        self.piece_locations.player_at(s)
    }

    /// Returns the square of the King for a given player
    pub fn king_sq(&self, player: Player) -> SQ {
        bb_to_sq(self.bit_boards[player as usize][Piece::K as usize])
    }

    /// Returns the pinned pieces of the given player.
    ///
    /// Pinned is defined as pinned to the same players king
    pub fn pinned_pieces(&self, player: Player) -> BitBoard {
        self.state.blockers_king[player as usize] & self.get_occupied_player(player)
    }

    /// Returns the pinned pieces for a given players king. Can contain piece of from both players,
    /// but all are garunteed to be pinned to the given player's king.
    pub fn all_pinned_pieces(&self, player: Player) -> BitBoard {
        self.state.blockers_king[player as usize]
    }

    /// Returns the pinning pieces of a given player.
    /// e.g, pieces that are pinning a piece to the opponent's king.
    pub fn pinning_pieces(&self, player: Player) -> BitBoard {
        self.state.pinners_king[player as usize]
    }

    /// Return if a player has the possibility of castling for a given CastleType.
    pub fn can_castle(&self, player: Player, castle_type: CastleType) -> bool {
        self.state.castling.castle_rights(player, castle_type)
    }

    /// Check if the castle path is impeded for the current player.
    pub fn castle_impeded(&self, castle_type: CastleType) -> bool {
        let path: BitBoard = CASTLING_PATH[self.turn as usize][castle_type as usize];
        path & self.occ_all != 0
    }

    /// Square of the Rook that is involved with the current player's castle.
    pub fn castling_rook_square(&self, castle_type: CastleType) -> SQ {
        CASTLING_ROOK_START[self.turn as usize][castle_type as usize]
    }

    /// Return the last move played, if any.
    pub fn last_move(&self) -> Option<BitMove> {
        if self.state.prev_move.is_null() {
            None
        } else {
            Some(self.state.prev_move)
        }
    }

    /// Returns if the current player has castled ever.
    pub fn has_castled(&self, player: Player) -> bool {
        self.state.castling.has_castled(player)
    }

    /// Return if the piece (if any) that was captured last move.
    pub fn piece_last_captured(&self) -> Option<Piece> {
        self.state.captured_piece
    }
}

// Checking
impl Board {
    /// Return if current side to move is in check
    pub fn in_check(&self) -> bool {
        self.state.checkers_bb != 0
    }

    /// Return if the current side to move is in check_mate.
    ///
    /// This method can be computationally expensive, do not use outside of Engines.
    pub fn checkmate(&self) -> bool {
        self.in_check() && self.generate_moves().is_empty()
    }

    /// Return if the current side to move is in stalemate.
    ///
    /// This method can be computationally expensive, do not use outside of Engines.
    pub fn stalemate(&self) -> bool {
        !self.in_check() && self.generate_moves().is_empty()
    }

    /// Return the BitBoard of Checks on the current player's king.
    pub fn checkers(&self) -> BitBoard {
        self.state.checkers_bb
    }

    /// Returns the BitBoard of pieces the current side can move to discover check.
    pub fn discovered_check_candidates(&self) -> BitBoard {
        self.state.blockers_king[other_player(self.turn) as usize] &
            self.get_occupied_player(self.turn)
    }

    /// Gets the Pinned pieces for the given player.
    pub fn pieces_pinned(&self, player: Player) -> BitBoard {
        // TODO: combine with Board::piece_pinned
        self.state.blockers_king[player as usize] & self.get_occupied_player(player)
    }
    /// Returns a BitBoard of possible attacks / defends to a square with a given occupancy.
    pub fn attackers_to(&self, sq: SQ, occupied: BitBoard) -> BitBoard {
        (self.magic_helper.pawn_attacks_from(sq, Player::Black) &
             self.piece_bb(Player::White, Piece::P)) |
            (self.magic_helper.pawn_attacks_from(sq, Player::White) &
                 self.piece_bb(Player::Black, Piece::P)) |
            (self.magic_helper.knight_moves(sq) & self.piece_bb_both_players(Piece::N)) |
            (self.magic_helper.rook_moves(occupied, sq) &
                 (self.sliding_piece_bb(Player::White) | self.sliding_piece_bb(Player::Black))) |
            (self.magic_helper.bishop_moves(occupied, sq) &
                 (self.diagonal_piece_bb(Player::White) | self.diagonal_piece_bb(Player::Black))) |
            (self.magic_helper.king_moves(sq) & self.piece_bb_both_players(Piece::K))
    }
}


// Move Testing
impl Board {
    /// Tests if a given move is legal.
    pub fn legal_move(&self, m: BitMove) -> bool {

        let them: Player = other_player(self.turn);
        let src: SQ = m.get_src();
        let src_bb: BitBoard = sq_to_bb(src);
        let dst: SQ = m.get_dest();

        // Special en_passant case
        if m.move_type() == MoveType::EnPassant {
            let k_sq: SQ = self.king_sq(self.turn);
            let dst_bb: BitBoard = sq_to_bb(dst);
            let captured_sq: SQ = (dst as i8).wrapping_sub(pawn_push(self.turn)) as u8;
            let occupied: BitBoard = (self.get_occupied() ^ src_bb ^ sq_to_bb(captured_sq)) |
                dst_bb;

            return (self.magic_helper.rook_moves(occupied, k_sq) &
                        self.sliding_piece_bb(them) == 0) &&
                (self.magic_helper.queen_moves(occupied, k_sq) & self.diagonal_piece_bb(them) == 0);
        }

        // If Moving the king, check if the square moved to is not being attacked
        // Castles are checking during move gen for check, so we goo dthere
        if self.piece_at_sq(src).unwrap() == Piece::K {
            return m.move_type() == MoveType::Castle ||
                (self.attackers_to(dst, self.get_occupied()) & self.get_occupied_player(them)) == 0;
        }

        // Making sure not moving a pinned piece
        (self.pinned_pieces(self.turn) & src_bb) == 0 ||
            self.magic_helper.aligned(src, dst, self.king_sq(self.turn))
    }

    // Used to check for Hashing errors from TT Tables
    //    pub fn pseudo_legal_move(&self, m: BitMove) -> bool {
    //        let us = self.turn;
    //        let them = other_player(us);
    //
    //    }

    /// Returns if a move will give check to the opposing player's King.
    pub fn gives_check(&self, m: BitMove) -> bool {
        // I am too drunk to be making this right now
        let src: SQ = m.get_src();
        let dst: SQ = m.get_dest();
        let src_bb: BitBoard = sq_to_bb(src);
        let dst_bb: BitBoard = sq_to_bb(dst);
        let opp_king_sq: SQ = self.king_sq(other_player(self.turn));

        // Stupidity Checks
        assert_ne!(src, dst);
        assert_eq!(self.color_of_sq(src).unwrap(), self.turn);

        // Searches for direct checks from the pre-computed array
        if self.state.check_sqs[self.piece_at_sq(src).unwrap() as usize] & dst_bb != 0 {
            return true;
        }

        // Discovered (Indirect) checks, where a sniper piece is attacking the king
        if (self.discovered_check_candidates() & src_bb != 0)  // check if the piece is blocking a sniper
            && !self.magic_helper.aligned(src, dst, opp_king_sq) { // Make sure the dst square is not aligned
            return true;
        }

        match m.move_type() {
            MoveType::Normal => false, // Nothing to check here
            MoveType::Promotion => {
                // check if the Promo Piece attacks king
                let attacks_bb = match m.promo_piece() {
                    Piece::N => self.magic_helper.knight_moves(dst),
                    Piece::B => {
                        self.magic_helper
                            .bishop_moves(self.get_occupied() ^ src_bb, dst)
                    }
                    Piece::R => {
                        self.magic_helper
                            .rook_moves(self.get_occupied() ^ src_bb, dst)
                    }
                    Piece::Q => {
                        self.magic_helper
                            .queen_moves(self.get_occupied() ^ src_bb, dst)
                    }
                    _ => unreachable!(),
                };
                attacks_bb & sq_to_bb(opp_king_sq) != 0
            }
            MoveType::EnPassant => {
                // Check for indirect check from the removal of the captured pawn
                let captured_sq: SQ = make_sq(file_of_sq(dst), rank_of_sq(src));
                let b: BitBoard = (self.get_occupied() ^ src_bb ^ sq_to_bb(captured_sq)) | dst_bb;

                let turn_sliding_p: BitBoard = self.sliding_piece_bb(self.turn);
                let turn_diag_p: BitBoard = self.diagonal_piece_bb(self.turn);

                // TODO: is this right?
                (self.magic_helper.rook_moves(b, opp_king_sq) | turn_sliding_p) &
                    (self.magic_helper.bishop_moves(b, opp_king_sq) | turn_diag_p) !=
                    0
            }
            MoveType::Castle => {
                // Check if the rook attacks the King now
                let k_from: SQ = src;
                let r_from: SQ = dst;

                let k_to: SQ = relative_square(self.turn, { if r_from > k_from { 6 } else { 2 } });
                let r_to: SQ = relative_square(self.turn, { if r_from > k_from { 5 } else { 3 } });

                let opp_k_bb = sq_to_bb(opp_king_sq);
                (self.magic_helper.rook_moves(0, r_to) & opp_k_bb != 0) &&
                    (self.magic_helper.rook_moves(
                        sq_to_bb(r_to) | sq_to_bb(k_to) |
                            (self.get_occupied() ^ sq_to_bb(k_from) ^ sq_to_bb(r_from)),
                        r_to,
                    ) & opp_k_bb) != 0
            }
        }
    }

    /// Returns the piece that was moved from a given BitMove.
    pub fn moved_piece(&self, m: BitMove) -> Piece {
        let src = m.get_src();
        self.piece_at_sq(src).unwrap() // panics if no piece here :)
    }

    /// Returns the piece that was captured, if any from a given BitMove.
    pub fn captured_piece(&self, m: BitMove) -> Option<Piece> {
        if m.is_en_passant() {
            return Some(Piece::P);
        }
        let dst = m.get_dest();
        self.piece_at_bb(sq_to_bb(dst), other_player(self.turn))
    }
}

// Printing and Debugging Functions
impl Board {
    /// Returns a prettified String of the current board, for Quick Display.
    ///
    /// Capital Letters represent White pieces, while lower case represents Black pieces.
    pub fn pretty_string(&self) -> String {
        let mut s = String::with_capacity(SQ_CNT * 2 + 8);
        for sq in SQ_DISPLAY_ORDER.iter() {
            let op = self.piece_locations.player_piece_at(*sq);
            let char = if op.is_some() {
                let player = op.unwrap().0;
                let piece = op.unwrap().1;
                PIECE_DISPLAYS[player as usize][piece as usize]
            } else {
                '-'
            };
            s.push(char);
            s.push(' ');
            if sq % 8 == 7 {
                s.push('\n');
            }
        }
        s
    }

    /// Return the current ARC count of the board's BoardState
    pub fn get_arc_strong_count(&self) -> usize {
        Arc::strong_count(&self.state)
    }

    /// Get Debug Information.
    pub fn print_debug_info(&self) {
        println!("White Pinners ");
        print_bitboard(self.state.pinners_king[0]);
        println!("Black Pinners ");
        print_bitboard(self.state.pinners_king[1]);

        println!("White Blockers ");
        print_bitboard(self.state.blockers_king[0]);
        println!("Black Blockers ");
        print_bitboard(self.state.blockers_king[1]);

        println!("Checkers ");
        print_bitboard(self.state.checkers_bb);

        println!("Bishop check sqs");
        print_bitboard(self.state.check_sqs[Piece::B as usize]);

        println!("Rook check sqs");
        print_bitboard(self.state.check_sqs[Piece::R as usize]);

        println!("Queen check sqs");
        print_bitboard(self.state.check_sqs[Piece::Q as usize]);
    }

    /// Prints a prettified representation of the board.
    pub fn pretty_print(&self) {
        println!("{}", self.pretty_string());
    }

    /// Print the board alongside useful information.
    ///
    /// Mostly for Debugging useage.
    pub fn fancy_print(&self) {
        self.pretty_print();
        println!(
            "Castling bits: {:b}, Rule 50: {}, ep_sq: {}",
            self.state.castling,
            self.state.rule_50,
            self.state.ep_square
        );
        println!(
            "Total Moves: {}, ply: {}, depth: {}",
            self.half_moves,
            self.state.ply,
            self.depth
        );
        println!("Zobrist: {:x}", self.state.zobrast);
        println!();


    }
    // Checks the current state of the Board
    // yup
    pub fn is_okay(&self) -> bool {
        const QUICK_CHECK: bool = false;

        if QUICK_CHECK {
            return self.check_basic();
        }
        self.check_basic() && self.check_bitboards() && self.check_king() &&
            self.check_state_info() && self.check_lists() && self.check_castling()
    }
}

// Debugging helper Functions
// Returns false if the board is not good
impl Board {
    fn check_basic(&self) -> bool {
        assert_eq!(
            self.piece_at_sq(self.king_sq(Player::White)).unwrap(),
            Piece::K
        );
        assert_eq!(
            self.piece_at_sq(self.king_sq(Player::Black)).unwrap(),
            Piece::K
        );
        assert!(
            self.state.ep_square == 0 || self.state.ep_square == 64 ||
                relative_rank_of_sq(self.turn, self.state.ep_square) == Rank::R6
        );
        true
    }

    fn check_king(&self) -> bool {
        // TODO: Implement attacks to opposing king must be zero
        assert_eq!(self.count_piece(Player::White, Piece::K), 1);
        assert_eq!(self.count_piece(Player::Black, Piece::K), 1);
        true
    }

    fn check_bitboards(&self) -> bool {
        assert_eq!(self.occupied_white() & self.occupied_black(), 0);
        assert_eq!(
            self.occupied_black() | self.occupied_white(),
            self.get_occupied()
        );

        // TODO: Loop through all pieces and make sure no two pieces are on the same square

        true
    }

    fn check_state_info(&self) -> bool {
        true
    }

    fn check_lists(&self) -> bool {
        true
    }

    fn check_castling(&self) -> bool {
        true
    }
}





// Testing
//
//#[test]
//fn piece_locations_cloning() {
//    let mut p = PieceLocations::default();
//    p.place(23,Player::White, Piece::Q);
//    let mut q = p.clone();
//    assert_eq!(q.piece_at(23).unwrap(),Piece::Q);
//    q.remove(23);
//    assert!(q.piece_at(23).is_none());
//    assert_eq!(p.piece_at(23).unwrap(),Piece::Q);
//}
//
//
//
//<|MERGE_RESOLUTION|>--- conflicted
+++ resolved
@@ -443,10 +443,7 @@
     pub fn print_info(&self) {
         println!("ply: {}, move played: {}",self.ply, self.prev_move);
     }
-
 }
-
-
 
 
 
@@ -547,12 +544,7 @@
             piece_counts: [[8, 2, 2, 2, 1, 1], [8, 2, 2, 2, 1, 1]],
             piece_locations: unsafe { PieceLocations::default() },
             state: Arc::new(BoardState::default()),
-<<<<<<< HEAD
-            magic_helper: &MAGIC_HELPER
-=======
-            undo_moves: Vec::with_capacity(100), // As this is the main board, might as well reserve space
             magic_helper: &MAGIC_HELPER,
->>>>>>> 5914b1dc
         };
         // Create the Zobrist hash & set the Piece Locations structure
         b.set_zob_hash();
@@ -869,12 +861,7 @@
             piece_counts: piece_cnt,
             piece_locations: piece_loc,
             state: Arc::new(BoardState::default()),
-<<<<<<< HEAD
-            magic_helper: &MAGIC_HELPER
-=======
-            undo_moves: Vec::with_capacity(20),
             magic_helper: &MAGIC_HELPER,
->>>>>>> 5914b1dc
         };
 
         // Set the BitBoards
